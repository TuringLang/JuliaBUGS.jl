--- conflicted
+++ resolved
@@ -81,11 +81,7 @@
 BUGS syntax carries over almost one-to-one to Julia. 
 The only change is regarding the link functions.
 Because Julia uses the "function call on LHS"-like syntax as a shorthand for function definition, BUGS' link function syntax can be unidiomatic and confusing.
-<<<<<<< HEAD
-Thus, for logical assignments, users should call the inverse of the link function on the RHS. BUGS' link function syntax for stochastic assignments is not affected. 
-=======
 We adopt a more Julian syntax as demonstrated in the model definition above: instead of calling the link function, we call the inverse link function from the RHS. However, the Julian link function semantics internally is equivalent to the BUGS. 
->>>>>>> 7d9d5446
 
 ### Support for Lagacy BUGS Programs
 We also provide a string macro `bugsmodel` to work with original (R-like) BUGS syntax:
