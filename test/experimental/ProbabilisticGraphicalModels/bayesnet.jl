--- conflicted
+++ resolved
@@ -10,12 +10,8 @@
     condition,
     decondition,
     ancestral_sampling,
-<<<<<<< HEAD
     is_conditionally_independent,
     evaluate
-=======
-    is_conditionally_independent
->>>>>>> 59303cf6
 #using MetaGraphsNext
 using JuliaBUGS: @bugs, compile, NodeInfo, VarName
 
@@ -354,13 +350,9 @@
         complex_g = complex_compiled_model.g
 
         # Translate the complex BUGSGraph to a BayesianNetwork
-<<<<<<< HEAD
-        complex_bn = translate_BUGSGraph_to_BayesianNetwork(complex_g, complex_compiled_model.evaluation_env)
-=======
         complex_bn = translate_BUGSGraph_to_BayesianNetwork(
             complex_g, complex_compiled_model.evaluation_env
         )
->>>>>>> 59303cf6
 
         # Verify the translation
         @test length(complex_bn.names) == 3
@@ -377,7 +369,6 @@
         @test complex_bn.deterministic_functions[complex_bn.names_to_ids[VarName(:c)]] isa
             Function
     end
-<<<<<<< HEAD
     @testset "Evaluate function" begin
         bn = BayesianNetwork{Symbol}()
 
@@ -406,6 +397,4 @@
         @test evaluation_env[:C] == 2.0
         @test logp isa Float64
     end
-=======
->>>>>>> 59303cf6
 end