--- conflicted
+++ resolved
@@ -96,15 +96,8 @@
     include("logp_dynamicppl/binomial.jl")
     include("logp_dynamicppl/gamma.jl")
 
-<<<<<<< HEAD
     include("logp_dynamicppl/blockers.jl")
     include("logp_dynamicppl/bones.jl")
     # include("logp_dynamicppl/dogs.jl") # dogs is a strange example, come back to this later
-    include("logp_dynamicppl/rats.jl")
-=======
-    # include("logp_dynamicppl/blockers.jl")
-    # include("logp_dynamicppl/bones.jl")
-    # include("logp_dynamicppl/dogs.jl")
     # include("logp_dynamicppl/rats.jl")
->>>>>>> 1504a828
 end