using JuliaBUGS
using JuliaBUGS.BUGSPrimitives
using Documenter
using Test
using JuliaBUGS.BUGSPrimitives: mean
DocMeta.setdocmeta!(JuliaBUGS, :DocTestSetup, :(using JuliaBUGS); recursive=true)

using AbstractPPL
using AbstractMCMC
using AdvancedHMC
using AdvancedMH
using Bijectors
using Distributions
<<<<<<< HEAD
using Graphs, MetaGraphsNext
=======
using DynamicPPL # TODO: for `gen_chains` function only, to be removed
using Graphs
using MetaGraphsNext
>>>>>>> 4689df35
using LinearAlgebra
using LogDensityProblems
using LogDensityProblemsAD
using MacroTools
using MCMCChains
using Random
using ReverseDiff

AbstractMCMC.setprogress!(false)

const Tests = ("elementary", "compilation", "log_density", "gibbs", "mcmchains", "all")

const test_group = get(ENV, "TEST_GROUP", "all")
if test_group ∉ Tests
    error("Unknown test group: $test_group")
end

@info "Running tests for groups: $test_group"

if test_group == "elementary" || test_group == "all"
    @testset "Unit Tests" begin
        Documenter.doctest(JuliaBUGS; manual=false)
        include("utils.jl")
    end
    include("parser/test_parser.jl")
    include("passes.jl")
    include("graphs.jl")
end

if test_group == "compilation" || test_group == "all"
    @testset "BUGS examples volume 1" begin
        @testset "$m" for m in keys(JuliaBUGS.BUGSExamples.VOLUME_1)
            m = JuliaBUGS.BUGSExamples.VOLUME_1[m]
            model = compile(m.model_def, m.data, m.inits)
        end
    end
    @testset "Some corner cases" begin
        include("bugs_primitives.jl")
        include("compile.jl")
    end
end

if test_group == "log_density" || test_group == "all"
    include("log_density.jl")
end

if test_group == "gibbs" || test_group == "all"
    include("gibbs.jl")
end

if test_group == "mcmchains" || test_group == "all"
    include("ext/mcmchains.jl")
end<|MERGE_RESOLUTION|>--- conflicted
+++ resolved
@@ -11,13 +11,7 @@
 using AdvancedMH
 using Bijectors
 using Distributions
-<<<<<<< HEAD
 using Graphs, MetaGraphsNext
-=======
-using DynamicPPL # TODO: for `gen_chains` function only, to be removed
-using Graphs
-using MetaGraphsNext
->>>>>>> 4689df35
 using LinearAlgebra
 using LogDensityProblems
 using LogDensityProblemsAD
