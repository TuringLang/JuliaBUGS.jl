--- conflicted
+++ resolved
@@ -13,104 +13,6 @@
     reference_results::RNT
 end
 
-<<<<<<< HEAD
-#! format: off
-function load_example_volume(volume_num::Int)
-    if volume_num == 1
-        include("./Volume_1/01_Rats.jl")
-        include("./Volume_1/02_Pumps.jl")
-        include("./Volume_1/03_Dogs.jl")
-        include("./Volume_1/04_Seeds.jl")
-        include("./Volume_1/05_Surgical.jl")
-        include("./Volume_1/06_Magnesium.jl")
-        include("./Volume_1/07_Salm.jl")
-        include("./Volume_1/08_Equiv.jl")
-        include("./Volume_1/09_Dyes.jl")
-        include("./Volume_1/10_Stacks.jl")
-        include("./Volume_1/11_Epil.jl")
-        include("./Volume_1/12_Blocker.jl")
-        include("./Volume_1/13_Oxford.jl")
-        include("./Volume_1/14_LSAT.jl")
-        include("./Volume_1/15_Bones.jl")
-        #include("./Volume_1/16_Inhalers.jl") # chain graph contains cycle
-        include("./Volume_1/17_Mice.jl")
-        include("./Volume_1/18_Kidney.jl")
-        include("./Volume_1/19_Leuk.jl")
-        include("./Volume_1/20_LeukFr.jl")
-
-        vol_1 = (
-            rats = rats,
-            pumps = pumps,
-            dogs = dogs,
-            seeds = seeds,
-            surgical_simple = surgical_simple,
-            surgical_realistic = surgical_realistic,
-            magnesium = magnesium,
-            salm = salm,
-            equiv = equiv,
-            dyes = dyes,
-            stacks = stacks,
-            epil = epil,
-            blockers = blockers,
-            oxford = oxford,
-            lsat = lsat,
-            bones = bones,
-            #inhalers = inhalers, # chain graph is not supported
-            mice = mice,
-            kidney = kidney,
-            leuk = leuk,
-            leukfr = leukfr
-        )
-        return vol_1
-    elseif volume_num == 2
-        include("Volume_2/01_Dugongs.jl")
-        include("Volume_2/02_Orange_trees.jl")
-        include("Volume_2/03_Multivariate_Orange_trees.jl")
-        include("Volume_2/04_Biopsies.jl")
-        include("Volume_2/05_Eyes.jl")
-        include("Volume_2/06_Hearts.jl")
-        include("Volume_2/07_Air.jl")
-        include("Volume_2/08_Cervix.jl")
-        include("Volume_2/09_Jaws.jl")
-        include("Volume_2/10_BiRats.jl")
-        include("Volume_2/11_Schools.jl")
-        # include("Volume_2/12_Ice.jl") # also contains cycles
-        include("Volume_2/13_Beetles.jl")
-        include("Volume_2/14_Alligators.jl")
-        include("Volume_2/15_Endo.jl")
-        include("Volume_2/16_Stagnant.jl")
-        include("Volume_2/17_Asia.jl")
-        # include("Volume_2/18_Pigs.jl")
-        # include("Volume_2/19_Simulating_data.jl")
-        vol_2 = (
-            dugongs = dugongs,
-            orange_trees = orange_trees,
-            orange_trees_multivariate = orange_trees_multivariate,
-            biopsies = biopsies,
-            eyes = eyes,
-            hearts = hearts,
-            air = air,
-            cervix = cervix,
-            jaws = jaws,
-            birats = birats,
-            schools = schools,
-            # ice = ice,
-            beetles = beetles,
-            alligators = alligators,
-            endo = endo,
-            stagnant = stagnant,
-            asia = asia,
-            # pigs = pigs,
-            # simulating_data = simulating_data
-        )
-        return vol_2
-    else
-        @warn("Volume number $volume_num not supported yet.")
-        return nothing
-    end
-end
-#! format: on
-=======
 include("./Volume_1/01_Rats.jl")
 include("./Volume_1/02_Pumps.jl")
 include("./Volume_1/03_Dogs.jl")
@@ -174,6 +76,7 @@
 # include("Volume_2/17_Asia.jl")
 # include("Volume_2/18_Pigs.jl")
 # include("Volume_2/19_Simulating_data.jl")
+
 vol_2 = (
     dugongs = dugongs,
     orange_trees = orange_trees,
@@ -191,7 +94,6 @@
     alligators = alligators,
     endo = endo
 )
->>>>>>> f00ebdfb
 
 const VOLUME_1 = vol_1
 const VOLUME_2 = vol_2
