--- conflicted
+++ resolved
@@ -66,11 +66,7 @@
         # beta[j] ~ dnorm(0, phi) # coeffs exchangeable (ridge regression)
     }
     tau ~ dgamma(1.0E-3, 1.0E-3)
-<<<<<<< HEAD
-    # phi ~ dgamma(1.0E-2,1.0E-2)
-=======
     # phi ~ dgamma(1.0E-2, 1.0E-2)
->>>>>>> 6fa8565d
     # standard deviation of error distribution
     sigma <- sqrt(1 / tau) # normal errors
     # sigma <- sqrt(2) / tau # double exponential errors
