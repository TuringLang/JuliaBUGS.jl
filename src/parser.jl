--- conflicted
+++ resolved
@@ -27,21 +27,12 @@
                 error = "Error occurs, error kind is $(string(kind(w))), characters are $(untokenize(w, text))"
             else
                 error = "Disallowed word '$(untokenize(w, text))'"
-<<<<<<< HEAD
-            end  
+            end
             push!(diagnostics, Diagnostic(w.range.start, w.range.stop, :error, error))
         end
         io = IOBuffer()
         JuliaSyntax.show_diagnostics(io, diagnostics, text)
-        error("Errors occurs while tokenizing: \n $(String(take!(io)))")    
-=======
-            end
-            push!(diagnostics, error)
-        end
-        io = IOBuffer()
-        JuliaSyntax.show_diagnostics(io, ps.diagnostics, ps.text)
         error("Errors occurs while tokenizing: \n $(String(take!(io)))")
->>>>>>> 580906d9
     end
     return ProcessState(token_vec, 1, text, Any[], Diagnostic[], replace_period, allow_eq)
 end
@@ -140,7 +131,7 @@
     if ps.current_index + n - 1 > length(ps.token_vec)
         return K"EndMarker"
     end
-    
+
     trivia_tokens = KSet"Whitespace Comment"
     skip_newline && (trivia_tokens = trivia_tokens ∪ KSet"NewlineWs")
 
