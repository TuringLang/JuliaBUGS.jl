--- conflicted
+++ resolved
@@ -23,18 +23,8 @@
     "A dictionary mapping the names of the variables to their lengths in the transformed (unconstrained) space."
     transformed_var_lengths::Dict{<:VarName,Int}
 
-<<<<<<< HEAD
-    """
-    A `DynamicPPL.SimpleVarInfo` object containing the values of the variables in the model.
-    Note that the usage of `SimpleVarInfo` in JuliaBUGS is different from that of DynamicPPL:
-    In JuliaBUGS, `varinfo` contains all the values (DynamicPPL only contains values of model parameters), 
-    and all the values in `varinfo` are always in the constrained space.
-    """
-    varinfo::DynamicPPL.SimpleVarInfo
-=======
     "A `NamedTuple` containing the values of the variables in the model, all the values are in the constrained space."
     evaluation_env::T
->>>>>>> 4689df35
     "A vector containing the names of the model parameters (unobserved stochastic variables)."
     parameters::Vector{<:VarName}
     "A vector containing the names of all the variables in the model, sorted in topological order."
