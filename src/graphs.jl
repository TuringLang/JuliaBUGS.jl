--- conflicted
+++ resolved
@@ -110,11 +110,7 @@
 # TODO: add documentation
 # `_eval` mimic `eval` function, but use precompiled functions. This is possible because BUGS essentially only has
 # two kinds of expressions: function calls and indexing.
-<<<<<<< HEAD
 # `env` is a dictionary or NT mapping symbols in `expr` to values, values can be arrays or scalars
-=======
-# `env` is a dictionary mapping symbols in `expr` to values, values can be arrays or scalars
->>>>>>> 274fca34
 function _eval(expr::Number, env)
     return expr
 end
@@ -214,6 +210,10 @@
 # (i.e., the `node_function_expr` are embedded with all the data), we can lean
 # down the variable store and only contains observational data, logical variable values, 
 # and model parameters
+# TODO: because all the (useful) data are already plugged into the expressions
+# (i.e., the `node_function_expr` are embedded with all the data), we can lean
+# down the variable store and only contains observational data, logical variable values, 
+# and model parameters
 function BUGSModel(g, sorted_nodes, vars, array_sizes, data, inits)
     vs = initialize_var_store(data, vars, array_sizes)
     vi = SimpleVarInfo(vs)
