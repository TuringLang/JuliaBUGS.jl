--- conflicted
+++ resolved
@@ -220,33 +220,16 @@
 
     generated_vars = VarName[]
     for n in graph_roots
-<<<<<<< HEAD
-        if g[n] isa AuxiliaryNodeInfo
-            error(
-                "AuxiliaryNodeInfo: $(g[n]) is a root of the graph, it shouldn't be an AuxiliaryNodeInfo",
-            )
-        end
-        if g[n].node_type == Stochastic
-            continue
-        else
-            find_logical_roots_recursive_helper(g, n, logical_roots)
-=======
         if g[n].node_type == Logical
             push!(generated_vars, n) # graph roots that are Logical nodes are generated variables
             find_generated_vars_recursive_helper(g, n, generated_vars)
->>>>>>> 0da020d7
         end
     end
     return generated_vars
 end
 
-<<<<<<< HEAD
-function find_logical_roots_recursive_helper(g, n, logical_roots)
-    if n in logical_roots
-=======
 function find_generated_vars_recursive_helper(g, n, generated_vars)
     if n in generated_vars # already visited
->>>>>>> 0da020d7
         return nothing
     end
     for p in inneighbor_labels(g, n) # parents
@@ -263,14 +246,10 @@
     end
 end
 
-<<<<<<< HEAD
-abstract type AbstractBUGSModel <: AbstractPPL.AbstractProbabilisticProgram end
-=======
 # AbstractBUGSModel can't be a subtype of AbstractProbabilisticProgram (<: AbstractMCMC.AbstractModel)
 # because it will then dispatched to https://github.com/TuringLang/AbstractMCMC.jl/blob/d7c549fe41a80c1f164423c7ac458425535f624b/src/sample.jl#L81
 # instead of https://github.com/TuringLang/AbstractMCMC.jl/blob/d7c549fe41a80c1f164423c7ac458425535f624b/src/logdensityproblems.jl#L90
 abstract type AbstractBUGSModel end
->>>>>>> 0da020d7
 
 """
     BUGSModel
@@ -285,19 +264,11 @@
     sorted_nodes::Vector{VarName}
 end
 
-<<<<<<< HEAD
-# Resolves: # setindex!!([1 2; 3 4], [2 3; 4 5], 1:2, 1:2) # returns 2×2 Matrix{Any}
-# Alternatively, can overload BangBang.possible(
-#     ::typeof(BangBang._setindex!), ::C, ::T, ::Vararg
-# )
-# to allow mutation, but the current solution seems create less possible problems
-=======
 # Resolves: setindex!!([1 2; 3 4], [2 3; 4 5], 1:2, 1:2) # returns 2×2 Matrix{Any}
 # Alternatively, can overload BangBang.possible(
 #     ::typeof(BangBang._setindex!), ::C, ::T, ::Vararg
 # )
 # to allow mutation, but the current solution seems create less possible problems, albeit less efficient.
->>>>>>> 0da020d7
 function BangBang.NoBang._setindex(xs::AbstractArray, v::AbstractArray, I...)
     T = promote_type(eltype(xs), eltype(v))
     ys = similar(xs, T)
@@ -308,8 +279,6 @@
     return ys
 end
 
-<<<<<<< HEAD
-=======
 """
     param_names(m::BUGSModel)
 
@@ -331,7 +300,6 @@
 """
 generated_variables(m::BUGSModel) = find_generated_vars(m.g)
 
->>>>>>> 0da020d7
 struct UninitializedVariableError <: Exception
     msg::String
 end
