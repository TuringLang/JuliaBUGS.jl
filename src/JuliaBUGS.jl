module JuliaBUGS

using AbstractMCMC
using AbstractPPL
using BangBang
using Bijectors
using Distributions
using Graphs
using LogDensityProblems, LogDensityProblemsAD
using MacroTools
using MetaGraphsNext
using Random
using Setfield
using StaticArrays
using UnPack

using DynamicPPL: DynamicPPL, SimpleVarInfo

import Base: ==, hash, Symbol, size
import Distributions: truncated
import AbstractPPL: AbstractContext, evaluate!!

export @bugs
export compile

export @varname

# user defined functions and distributions are not supported yet
include("BUGSPrimitives/BUGSPrimitives.jl")
using .BUGSPrimitives

include("parser/Parser.jl")
using .Parser

include("utils.jl")
include("variable_types.jl")
include("compiler_pass.jl")
include("graphs.jl")
include("model.jl")
include("logdensityproblems.jl")
include("gibbs.jl")

include("BUGSExamples/BUGSExamples.jl")

@inline function check_input(::NamedTuple{Vs,T}) where {Vs,T}
    for VT in T.parameters
        if VT <: AbstractArray
            if !(eltype(VT) <: Union{Int,Float64,Missing})
                error(
                    "Data input supports only Int, Float64, or Missing types within arrays. Received: $VT",
                )
            end
        elseif VT ∉ (Int, Float64)
            error("Scalar inputs must be of type Int or Float64. Received: $VT")
        end
    end
end

function compute_data_transformation(
    non_data_scalars, non_data_array_sizes, model_def, data
)
    eval_env = create_eval_env(non_data_scalars, non_data_array_sizes, data)
    has_new_val = true
    while has_new_val
        has_new_val = analyze_program(DataTransformation(false), model_def, eval_env)
    end
    return clean_up_eval_env(eval_env)
end

function finish_checking_repeated_assignments(
    conflicted_scalars, conflicted_arrays, merged_data
)
    # finish up repeated assignment check now we have transformed data
    for scalar in conflicted_scalars
        if merged_data[scalar] isa Missing
            error("$scalar is assigned by both logical and stochastic variables.")
        end
    end

    for (array_name, conflict_array) in pairs(conflicted_arrays)
        missing_values = ismissing.(merged_data[array_name])
        conflicts = conflict_array .& missing_values
        if any(conflicts)
            error(
                "$(array_name)[$(join(Tuple.(findall(conflicts)), ", "))] is assigned by both logical and stochastic variables.",
            )
        end
    end
end

"""
    compile(model_def, data, initializations; is_transformed=true)

Compile a BUGS model into a log density problem.

# Arguments
- `model_def::Expr`: The BUGS model definition.
- `data::NamedTuple` or `AbstractDict`: The data to be used in the model. If none is passed, the data will be assumed to be empty.
- `initializations::NamedTuple` or `AbstractDict`: The initial values for the model parameters. If none is passed, the parameters will be assumed to be initialized to zero.
- `is_transformed::Bool=true`: If true, the model parameters during inference will be transformed to the unconstrained space. 

# Returns
- A [`BUGSModel`](@ref) object representing the compiled model.
"""
function compile(model_def::Expr, data, inits; is_transformed=true)
    if !(data isa NamedTuple)
        data = NamedTuple{Tuple(keys(data))}(values(data))
    end

    if !(inits isa NamedTuple)
        inits = NamedTuple{Tuple(keys(inits))}(values(inits))
    end

    check_input(data)
    check_input(inits)

    non_data_scalars, non_data_array_sizes = analyze_program(
        CollectVariables(model_def, data), model_def, data
    )
    conflicted_scalars, conflicted_arrays = analyze_program(
        CheckRepeatedAssignments(model_def, data, non_data_array_sizes), model_def, data
    )

    eval_env = compute_data_transformation(
        non_data_scalars, non_data_array_sizes, model_def, data
    )

    finish_checking_repeated_assignments(conflicted_scalars, conflicted_arrays, eval_env)

<<<<<<< HEAD
    vars, non_data_array_sizes, node_args, node_functions, dependencies = analyze_program(
        NodeFunctions(non_data_array_sizes), model_def, eval_env
=======
    model_def = concretize_colon_indexing(model_def, array_sizes, merged_data)
    vars, array_sizes, node_args, node_functions, dependencies = analyze_program(
        NodeFunctions(array_sizes), model_def, merged_data
>>>>>>> f9979da4
    )
    g = create_BUGSGraph(vars, node_args, node_functions, dependencies)
    sorted_nodes = map(Base.Fix1(label_for, g), topological_sort(g))
    return BUGSModel(
        g,
        sorted_nodes,
        vars,
        non_data_array_sizes,
        eval_env,
        inits;
        is_transformed=is_transformed,
    )
end

"""
    @register_primitive(expr)

Currently, only function defined in the `BUGSPrimitives` module can be used in the model definition. 
This macro allows the user to register a user-defined function or distribution to be used in the model definition.

Example:
```julia
julia> @register_primitive function f(x) # function
    return x + 1
end

julia> JuliaBUGS.f(1)
2

julia> @register_primitive d(x) = Normal(0, x^2) # distribution

julia> JuliaBUGS.d(1)
Distributions.Normal{Float64}(μ=0.0, σ=1.0)
```
"""
macro register_primitive(expr)
    def = MacroTools.splitdef(expr)
    func_name = def[:name]
    func_expr = MacroTools.combinedef(def)
    return quote
        @eval JuliaBUGS begin
            # export $func_name
            $func_expr
        end
    end
end

"""
    @register_primitive(func)

`@register_primitive` can also be used to register function without definition.

Example
```julia
julia> f(x) = x + 1

julia> @register_primitive(f)

julia> JuliaBUGS.f(1)
2
```
"""
macro register_primitive(func::Symbol)
    return quote
        @eval JuliaBUGS begin
            $func = Main.$func
        end
    end
end
macro register_primitive(funcs::Vararg{Symbol})
    exprs = Expr(:block)
    for func in funcs
        push!(exprs.args, :($func = Main.$func))
    end
    return quote
        @eval JuliaBUGS begin
            $exprs
        end
    end
end

"""
    gen_chains

Generate a `Chains` object from the samples and statistics generated by `AbstractMCMC.sample`.
Only defined with `MCMCChains` extension.
"""
function gen_chains end

end<|MERGE_RESOLUTION|>--- conflicted
+++ resolved
@@ -64,7 +64,7 @@
     while has_new_val
         has_new_val = analyze_program(DataTransformation(false), model_def, eval_env)
     end
-    return clean_up_eval_env(eval_env)
+    return concretize_eval_env(eval_env)
 end
 
 function finish_checking_repeated_assignments(
@@ -127,14 +127,9 @@
 
     finish_checking_repeated_assignments(conflicted_scalars, conflicted_arrays, eval_env)
 
-<<<<<<< HEAD
+    model_def = concretize_colon_indexing(model_def, array_sizes, merged_data)
     vars, non_data_array_sizes, node_args, node_functions, dependencies = analyze_program(
-        NodeFunctions(non_data_array_sizes), model_def, eval_env
-=======
-    model_def = concretize_colon_indexing(model_def, array_sizes, merged_data)
-    vars, array_sizes, node_args, node_functions, dependencies = analyze_program(
         NodeFunctions(array_sizes), model_def, merged_data
->>>>>>> f9979da4
     )
     g = create_BUGSGraph(vars, node_args, node_functions, dependencies)
     sorted_nodes = map(Base.Fix1(label_for, g), topological_sort(g))
