module JuliaBUGS

using AbstractMCMC
using AbstractPPL
using BangBang
using Bijectors
using Distributions
using DynamicPPL
using Graphs
using LogDensityProblems
using MacroTools
using MetaGraphsNext
using Random
using Setfield
using UnPack

import Base: ==, hash, Symbol, size
import Distributions: truncated
import AbstractPPL: AbstractContext, evaluate!!
import DynamicPPL: settrans!!

export @bugsast, @bugsmodel_str
export compile

# user defined functions and distributions are not supported yet
include("BUGSPrimitives/BUGSPrimitives.jl")
using .BUGSPrimitives

include("bugsast.jl")
include("variable_types.jl")
include("compiler_pass.jl")
include("node_functions.jl")
include("bijectors.jl")
include("graphs.jl")
include("logdensityproblems.jl")

include("BUGSExamples/BUGSExamples.jl")

function check_input(input::Union{NamedTuple,AbstractDict})
<<<<<<< HEAD
    for k in keys(input)
=======
    for (k, v) in input
>>>>>>> a5331484
        @assert k isa Symbol "Variable name $k must be a Symbol"

        v = input[k]
        if v isa Number
            continue
        elseif v isa AbstractArray
            for i in v
                @assert i isa Number || ismissing(i)
            end
        else
            error("Input $k is not a number or an array of numbers")
        end
    end
end

"""
    merge_collections(c1::Union{Dict, NamedTuple}, c2::Union{Dict, NamedTuple}, output_NamedTuple::Bool=true) -> Union{Dict, NamedTuple}

Merge two collections, `c1` and `c2`, which can be either dictionaries or named tuples, into a single collection (dictionary or named tuple). The function assumes that the values in the input collections are either `Number` or `Array` with matching sizes. If a key exists in both `c1` and `c2`, the merged collection will contain the non-missing values from `c1` and `c2`. If a key exists only in one of the collections, the resulting collection will contain the key-value pair from the respective collection.

# Arguments
- `c1::Union{Dict, NamedTuple}`: The first collection to merge.
- `c2::Union{Dict, NamedTuple}`: The second collection to merge.
- `output_NamedTuple::Bool=true`: Determines the type of the output collection. If true, the function outputs a NamedTuple. If false, it outputs a Dict.

# Returns
- `merged::Union{Dict, NamedTuple}`: A new collection containing the merged key-value pairs from `c1` and `c2`.

# Example
```jldoctest
julia> d1 = Dict("a" => [1, 2, missing], "b" => 42);

julia> d2 = Dict("a" => [missing, 2, 4], "c" => -1);

julia> d3 = Dict("a" => [missing, 3, 4], "c" => -1); # value collision

julia> merge_collections(d1, d2, false)
Dict{Any, Any} with 3 entries:
  "c" => -1
  "b" => 42
  "a" => [1, 2, 4]

julia> merge_collections(d1, d3, false)
ERROR: The arrays in key 'a' have different non-missing values at the same positions.
[...]
```
"""
function merge_collections(d1, d2, output_NamedTuple=true)
    merged_dict = Dict{Symbol, Any}()

    for key in Base.union(keys(d1), keys(d2))
        in_both_dicts = haskey(d1, key) && haskey(d2, key)
        values_match_type =
            in_both_dicts && (
                (
                    isa(d1[key], Array) &&
                    isa(d2[key], Array) &&
                    size(d1[key]) == size(d2[key])
                ) || (isa(d1[key], Number) && isa(d2[key], Number) && d1[key] == d2[key])
            )

        if values_match_type
            if isa(d1[key], Array)
                # Check if any position has different non-missing values in the two arrays.
                if !all(
                    i -> (
                        ismissing(d1[key][i]) ||
                        ismissing(d2[key][i]) ||
                        d1[key][i] == d2[key][i]
                    ),
                    1:length(d1[key]),
                )
                    error(
                        "The arrays in key '$(key)' have different non-missing values at the same positions.",
                    )
                end
                merged_value = coalesce.(d1[key], d2[key])
            else
                merged_value = d1[key]
            end

            merged_dict[key] = merged_value
        else
            merged_dict[key] = haskey(d1, key) ? d1[key] : d2[key]
        end
    end

    if output_NamedTuple
        return NamedTuple{Tuple(keys(merged_dict))}(values(merged_dict))
    else
        return merged_dict
    end
end

"""
    compile(model_def[, data, initializations])

Compile a BUGS model into a log density problem.

# Arguments
- `model_def::Expr`: The BUGS model definition.
- `data::NamedTuple` or `Dict`: The data to be used in the model. If none is passed, the data will be assumed to be empty.
- `initializations::NamedTuple` or `Dict`: The initial values for the model parameters. If none is passed, the parameters will be assumed to be initialized to zero.

# Returns
- A [`BUGSModel`](@ref) object representing the compiled model.
"""
<<<<<<< HEAD
function compile(model_def::Expr, data, inits)
=======
function compile(
    model_def::Expr,
    data::Union{NamedTuple,AbstractDict},
    initializations::Union{NamedTuple,AbstractDict},
)
    return compile(model_def, Dict(pairs(data)), Dict(pairs(initializations)))
end
function compile(model_def::Expr, data::AbstractDict, inits::AbstractDict)
>>>>>>> a5331484
    check_input.((data, inits))
    vars, array_sizes, transformed_variables, array_bitmap = program!(
        CollectVariables(), model_def, data
    )
    merged_data = merge_collections(deepcopy(data), transformed_variables)
    vars, array_sizes, array_bitmap, link_functions, node_args, node_functions, dependencies = program!(
        NodeFunctions(vars, array_sizes, array_bitmap), model_def, merged_data
    )
    g = BUGSGraph(vars, link_functions, node_args, node_functions, dependencies)
    sorted_nodes = map(Base.Fix1(label_for, g), topological_sort(g))
    return Base.invokelatest(
        BUGSModel, g, sorted_nodes, vars, array_sizes, merged_data, inits
    )
    # return BUGSModel(
    #     g, sorted_nodes, vars, array_sizes, merged_data, inits
    # )
end

end<|MERGE_RESOLUTION|>--- conflicted
+++ resolved
@@ -37,11 +37,7 @@
 include("BUGSExamples/BUGSExamples.jl")
 
 function check_input(input::Union{NamedTuple,AbstractDict})
-<<<<<<< HEAD
     for k in keys(input)
-=======
-    for (k, v) in input
->>>>>>> a5331484
         @assert k isa Symbol "Variable name $k must be a Symbol"
 
         v = input[k]
@@ -149,18 +145,7 @@
 # Returns
 - A [`BUGSModel`](@ref) object representing the compiled model.
 """
-<<<<<<< HEAD
 function compile(model_def::Expr, data, inits)
-=======
-function compile(
-    model_def::Expr,
-    data::Union{NamedTuple,AbstractDict},
-    initializations::Union{NamedTuple,AbstractDict},
-)
-    return compile(model_def, Dict(pairs(data)), Dict(pairs(initializations)))
-end
-function compile(model_def::Expr, data::AbstractDict, inits::AbstractDict)
->>>>>>> a5331484
     check_input.((data, inits))
     vars, array_sizes, transformed_variables, array_bitmap = program!(
         CollectVariables(), model_def, data
