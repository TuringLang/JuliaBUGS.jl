"""
    Var

A lightweight type for representing variables in a model.
"""
abstract type Var end

struct Scalar <: Var
    name::Symbol
    indices::Tuple{}
end

struct ArrayElement{N} <: Var
    name::Symbol
    indices::NTuple{N,Int}
end

struct ArrayVar{N} <: Var
    name::Symbol
    indices::NTuple{N,Union{Int,UnitRange,Colon}}
end

Var(name::Symbol) = Scalar(name, ())
function Var(name::Symbol, indices)
    indices = map(indices) do i
        if i isa AbstractFloat
            isinteger(i) && return Int(i)
            error("Indices must be integers.")
        end
        return i
    end
    all(x -> x isa Integer, indices) && return ArrayElement(name, indices)
    return ArrayVar(name, indices)
end

Base.size(::Scalar) = ()
Base.size(::ArrayElement) = ()
function Base.size(v::ArrayVar)
    if any(x -> x isa Colon, v.indices)
        error("Can't get size of an array with colon indices.")
    end
    return Tuple(map(length, v.indices))
end

Base.Symbol(v::Scalar) = v.name
function Base.Symbol(v::Var)
    return Symbol(v.name, "[", join(v.indices, ", "), "]")
end

toexpr(r::Number) = r
toexpr(r::UnitRange) = Expr(:call, :(:), r.start, r.stop)
toexpr(v::Scalar) = v.name
toexpr(v::Var) = Expr(:ref, v.name, toexpr.(v.indices)...)

function hash(v::Var, h::UInt)
    return hash(v.name, hash(v.indices, h))
end

function Base.:(==)(v1::Var, v2::Var)
    typeof(v1) != typeof(v2) && return false
    return v1.name == v2.name && v1.indices == v2.indices
end

Base.show(io::IO, v::Scalar) = print(io, v.name)
function Base.show(io::IO, v::Var)
    return print(io, v.name, "[", join(v.indices, ", "), "]")
end

function to_varname(v::Scalar)
    lens = AbstractPPL.IdentityLens()
    return AbstractPPL.VarName{v.name}(lens)
end
function to_varname(v::Var)
    lens = AbstractPPL.IndexLens(v.indices)
    return AbstractPPL.VarName{v.name}(lens)
end

"""
    scalarize(v::Var)

Return an array of `Var`s that are scalarized from `v`. If `v` is a scalar, return an array of length 1 containing `v`.
All indices of `v` must be integer or UnitRange.

# Examples
```jldoctest
julia> scalarize(Var(:x, (1, 2:3)))
2-element Vector{Var}:
 x[1, 2]
 x[1, 3]
```
"""
scalarize(v::Scalar) = [v]
scalarize(v::ArrayElement) = [v]
function scalarize(v::Var)
    collected_indices = collect(Iterators.product(v.indices...))
    scalarized_vars = Array{Var}(undef, size(collected_indices)...)
    for i in eachindex(collected_indices)
        scalarized_vars[i] = Var(v.name, collected_indices[i])
    end
    return scalarized_vars
end

"""
    evaluate(v::Var, env)

Evaluate `v` in the environment `env`. If `v` is a scalar, return the value of `v` in `env`. If `v` is an array, 
return an array of the same size as `v` with the values of `v` in `env` and `Var`s for the missing values. If `v` 
represent a multi-dimensional array, the return value is always scalarized, even when no array elements are data.

# Examples
<<<<<<< HEAD
```jldoctest
=======
```jldoctest; setup=:(using JuliaBUGS: evaluate)
>>>>>>> e57b8927
julia> evaluate(Var(:x, (1:2, )), Dict(:x => [1, missing]))
2-element Vector{Any}:
 1
  x[2]
```
"""
function evaluate(v::Var, env)
    if !haskey(env, v.name)
        return v isa Scalar ? v : scalarize(v)
    end
    if v isa Scalar
        return env[v.name]
    end
    if v isa ArrayElement
        value = env[v.name][v.indices...]
        return ismissing(value) ? v : value
    end
    value = map(x -> evaluate(x, env), scalarize(v))
    return reshape(value, size(v))
end<|MERGE_RESOLUTION|>--- conflicted
+++ resolved
@@ -108,11 +108,7 @@
 represent a multi-dimensional array, the return value is always scalarized, even when no array elements are data.
 
 # Examples
-<<<<<<< HEAD
-```jldoctest
-=======
 ```jldoctest; setup=:(using JuliaBUGS: evaluate)
->>>>>>> e57b8927
 julia> evaluate(Var(:x, (1:2, )), Dict(:x => [1, missing]))
 2-element Vector{Any}:
  1
