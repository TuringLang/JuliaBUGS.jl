"""
    BayesianNetwork

A structure representing a Bayesian Network.
"""
struct BayesianNetwork{V,T,F}
    graph::SimpleDiGraph{T}
    "names of the variables in the network"
    names::Vector{V}
    "mapping from variable names to ids"
    names_to_ids::Dict{V,T}
    "values of each variable in the network"
    values::Dict{V,Any} # TODO: make it a NamedTuple for better performance in the future
    "distributions of the stochastic variables"
    distributions::Vector{F}
    "deterministic functions of the deterministic variables"
    deterministic_functions::Vector{F}
    "ids of the stochastic variables"
    stochastic_ids::Vector{T}
    "ids of the deterministic variables"
    deterministic_ids::Vector{T}
    is_stochastic::BitVector
    is_observed::BitVector
    node_types::Vector{Symbol}            # e.g. :discrete or :continuous
end

function BayesianNetwork{V}() where {V}
    return BayesianNetwork(
        SimpleDiGraph{Int}(), # by default, vertex ids are integers
        V[],
        Dict{V,Int}(),
        Dict{V,Any}(),
        Any[],
        Any[],
        Int[],
        Int[],
        BitVector(),
        BitVector(),
        Symbol[],
    )
end

"""
    translate_BUGSGraph_to_BayesianNetwork(g::MetaGraph; init=Dict{Symbol,Any}())

Translates a BUGSGraph (with node metadata stored in NodeInfo) into a BayesianNetwork.
"""
function translate_BUGSGraph_to_BayesianNetwork(g::JuliaBUGS.BUGSGraph, evaluation_env)
    # Retrieve variable labels (stored as VarNames) from g.
    varnames = collect(labels(g))
    n = length(varnames)
    original_graph = g.graph

    # Preallocate arrays/dictionaries.
    names = Vector{VarName}(undef, n)
    names_to_ids = Dict{VarName,Int}()
    values = Dict{VarName,Any}()
    distributions = Vector{Function}(undef, n)
    deterministic_fns = Vector{Function}(undef, n)
    stochastic_ids = Int[]
    deterministic_ids = Int[]
    is_stochastic = falses(n)
    is_observed = falses(n)
    node_types = Vector{Symbol}(undef, n)

    for (i, varname) in enumerate(varnames)
        nodeinfo = g[varname]
        names[i] = varname
        values[varname] = AbstractPPL.get(evaluation_env, varname)
        names_to_ids[varname] = i
        is_stochastic[i] = nodeinfo.is_stochastic
        is_observed[i] = nodeinfo.is_observed

        if nodeinfo.is_stochastic
            distributions[i] = nodeinfo.node_function
            push!(stochastic_ids, i)
            node_types[i] = :stochastic
        else
            deterministic_fns[i] = nodeinfo.node_function
            push!(deterministic_ids, i)
            node_types[i] = :deterministic
        end
    end

<<<<<<< HEAD
    local bn = BayesianNetwork(
=======
    bn = BayesianNetwork(
>>>>>>> 59303cf6
        SimpleDiGraph{Int}(n),
        names,
        names_to_ids,
        values,
        distributions,
        deterministic_fns,
        stochastic_ids,
        deterministic_ids,
        is_stochastic,
        is_observed,
        node_types,
    )

    # Add edges using the BayesianNetwork's mapping.
    for e in edges(original_graph)
        let src_name = bn.names[e.src]
            let dst_name = bn.names[e.dst]
                add_edge!(bn, src_name, dst_name)
            end
        end
    end

    return bn
end

"""
    add_stochastic_vertex!(bn::BayesianNetwork{V,T}, name::V, dist::Any, node_type::Symbol; is_observed::Bool=false) where {V,T}

Add a stochastic vertex with name `name`, a distribution object/function `dist`,
and a declared node_type (`:discrete` or `:continuous`).
"""
function add_stochastic_vertex!(
    bn::BayesianNetwork{V,T},
    name::V,
    dist::Any,
    is_observed::Bool=false,
    node_type::Symbol=:continuous,
)::T where {V,T}
    Graphs.add_vertex!(bn.graph) || return 0
    id = nv(bn.graph)
    push!(bn.distributions, dist)
    push!(bn.is_stochastic, true)
    push!(bn.is_observed, is_observed)
    push!(bn.names, name)
    bn.names_to_ids[name] = id
    push!(bn.stochastic_ids, id)
    push!(bn.node_types, node_type)
    return id
end

"""
    add_deterministic_vertex!(bn::BayesianNetwork{V,T}, name::V, f::F) where {T,V,F}

Add a deterministic vertex.
"""
function add_deterministic_vertex!(bn::BayesianNetwork{V,T}, name::V, f::F)::T where {T,V,F}
    Graphs.add_vertex!(bn.graph) || return 0
    id = nv(bn.graph)
    push!(bn.deterministic_functions, f)
    push!(bn.is_stochastic, false)
    push!(bn.is_observed, false)
    push!(bn.names, name)
    bn.names_to_ids[name] = id
    push!(bn.deterministic_ids, id)
    push!(bn.node_types, :deterministic)
    return id
end

"""
    add_edge!(bn::BayesianNetwork{V,T}, from::V, to::V) where {T,V}

Add a directed edge from `from` -> `to`.
"""
function add_edge!(bn::BayesianNetwork{V,T}, from::V, to::V)::Bool where {T,V}
    from_id = bn.names_to_ids[from]
    to_id = bn.names_to_ids[to]
    return Graphs.add_edge!(bn.graph, from_id, to_id)
end

function evaluate(bn::BayesianNetwork)
    logp = 0.0
    evaluation_env = deepcopy(bn.values)
    for (i, varname) in enumerate(bn.names)
        is_stochastic = bn.is_stochastic[i]
        if is_stochastic
            dist_fn = bn.distributions[i]
            parent_vals = parent_values(bn, i)
            dist = dist_fn(parent_vals...)
            value = AbstractPPL.get(evaluation_env, varname)
            logp += Distributions.logpdf(dist, value)
        else
        fn = bn.deterbministic_functions[i]
            parent_vals = parent_values(bn, i)
            value = fn(parent_vals...)
            evaluation_env[varname] = value
        end
    end
    return evaluation_env, logp
end<|MERGE_RESOLUTION|>--- conflicted
+++ resolved
@@ -82,11 +82,7 @@
         end
     end
 
-<<<<<<< HEAD
-    local bn = BayesianNetwork(
-=======
     bn = BayesianNetwork(
->>>>>>> 59303cf6
         SimpleDiGraph{Int}(n),
         names,
         names_to_ids,
