--- conflicted
+++ resolved
@@ -93,11 +93,6 @@
     return df
 end
 
-<<<<<<< HEAD
-function _print_results_table(results::OrderedDict{Symbol,BenchmarkResult}; backend=:text)
-    df = _create_results_dataframe(results)
-    return pretty_table(df; backend=backend)
-=======
 function _print_results_table(
     results::OrderedDict{Symbol,BenchmarkResult}; backend::Symbol=:text
 )
@@ -166,5 +161,4 @@
         jbugs_ld, jbugs_grad = extract_median_time(jbugs)
         println("$model_name,$(stan.dim),$stan_ld,$jbugs_ld,$stan_grad,$jbugs_grad")
     end
->>>>>>> acb8bf50
 end