--- conflicted
+++ resolved
@@ -26,12 +26,8 @@
         y=[1.58, 4.80, 7.10, 8.86, 11.73, 14.52, 18.22, 18.73, 21.04, 22.93],
     )
 
-<<<<<<< HEAD
+    model = compile(model_def, data, (;))
     ad_model = compile(model_def, data, (;); adtype=AutoReverseDiff(; compile=true))
-=======
-    model = compile(model_def, data, (;))
-    ad_model = Base.invokelatest(ADgradient, :ReverseDiff, model; compile=Val(true))
->>>>>>> acb8bf50
     n_samples, n_adapts = 2000, 1000
 
     D = LogDensityProblems.dimension(ad_model)
@@ -77,14 +73,8 @@
 
     n_samples, n_adapts = 20000, 5000
 
-<<<<<<< HEAD
     mh_chain = AbstractMCMC.sample(
-        ad_model.base_model,
-=======
-    mh_chain = Base.invokelatest(
-        AbstractMCMC.sample,
         model,
->>>>>>> acb8bf50
         RWMH(MvNormal(zeros(D), I)),
         n_samples;
         progress=false,
@@ -118,16 +108,9 @@
         sigma[2] ~ InverseGamma(2, 3)
         sigma[3] ~ InverseGamma(2, 3)
     end
-<<<<<<< HEAD
     ad_model = compile(model_def, (;); adtype=AutoReverseDiff(; compile=true))
     hmc_chain = AbstractMCMC.sample(
         ad_model, NUTS(0.8), 10; progress=false, chain_type=Chains
-=======
-    model = compile(model_def, (;))
-    ad_model = Base.invokelatest(ADgradient, :ReverseDiff, model; compile=Val(true))
-    hmc_chain = Base.invokelatest(
-        AbstractMCMC.sample, ad_model, NUTS(0.8), 10; progress=false, chain_type=Chains
->>>>>>> acb8bf50
     )
     @test Set(hmc_chain.name_map[:parameters]) == Set([
         Symbol("sigma[3]"),
