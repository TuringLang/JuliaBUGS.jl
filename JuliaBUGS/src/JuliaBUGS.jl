module JuliaBUGS

using AbstractMCMC
using AbstractPPL
using Accessors
using ADTypes
using BangBang
using Bijectors: Bijectors
using DifferentiationInterface
using Distributions
using Graphs, MetaGraphsNext
using LinearAlgebra
using LogDensityProblems, LogDensityProblemsAD
using MacroTools
using OrderedCollections: OrderedDict
using Random
using Serialization: Serialization
using StaticArrays

import Base: ==, hash, Symbol, size
import DifferentiationInterface as DI
import Distributions: truncated

export @bugs
export compile, initialize!

export @varname
export @model
export @of

include("BUGSPrimitives/BUGSPrimitives.jl")
using .BUGSPrimitives

include("parser/Parser.jl")
using .Parser
using .Parser.CompilerUtils

include("graphs.jl")
include("compiler_pass.jl")
include("model/Model.jl")
using .Model
using .Model:
    AbstractBUGSModel,
    BUGSModel,
    evaluate_with_values!!,
    UseGraph,
    UseGeneratedLogDensityFunction

include("independent_mh.jl")
include("gibbs.jl")

include("source_gen.jl")

include("BUGSExamples/BUGSExamples.jl")

function check_input(input::NamedTuple)
    valid_pairs = Pair{Symbol,Any}[]
    for (k, v) in pairs(input)
        if v === missing
            continue # Skip missing values
        elseif v isa AbstractArray
            # Allow arrays containing Int, Float64, or Missing
            allowed_eltypes = Union{Int,Float64,Missing}
            if !(eltype(v) <: allowed_eltypes)
                error(
                    "For array input '$k', only elements of type $allowed_eltypes are supported. Received array with eltype: $(eltype(v)).",
                )
            end
            push!(valid_pairs, k => v)
        elseif v isa Union{Int,Float64}
            # Allow scalar Int or Float64
            push!(valid_pairs, k => v)
        else
            # Error for other scalar types
            error(
                "Scalar input '$k' must be of type Int or Float64. Received: $(typeof(v))."
            )
        end
    end
    return NamedTuple(valid_pairs)
end
function check_input(input::Dict{KT,VT}) where {KT,VT}
    if isempty(input)
        return NamedTuple()
    end
    if KT === Symbol
        return check_input(NamedTuple(input))
    else
        ks = map(identity, collect(keys(input)))
        if eltype(ks) === Symbol
            return check_input(NamedTuple(ks, vs))
        else
            error(
                "When the input isa Dict, the keys must be of type Symbol. Received: $(typeof(ks)).",
            )
        end
    end
end
function check_input(input)
    return error("Input must be of type NamedTuple or Dict. Received: $(typeof(input)).")
end

function determine_array_sizes(model_def, data)
    pass = CollectVariables(model_def, data)
    analyze_block(pass, model_def; warn_loop_bounds=Ref(true))
    non_data_scalars, non_data_array_sizes = post_process(pass)
    return non_data_scalars, non_data_array_sizes
end

function check_repeated_assignments(model_def, data, array_sizes)
    pass = CheckRepeatedAssignments(model_def, data, array_sizes)
    analyze_block(pass, model_def)
    conflicted_scalars, conflicted_arrays = post_process(pass)
    return conflicted_scalars, conflicted_arrays
end

function compute_data_transformation(
    non_data_scalars, non_data_array_sizes, model_def, data
)
    eval_env = create_eval_env(non_data_scalars, non_data_array_sizes, data)
    has_new_val = true
    pass = DataTransformation(eval_env, false, Ref(false))
    while has_new_val
        pass.new_value_added = false
        analyze_block(pass, model_def)
        has_new_val = pass.new_value_added
    end
    return concretize_eval_env(pass.env)
end

function finish_checking_repeated_assignments(
    conflicted_scalars, conflicted_arrays, eval_env
)
    for scalar in conflicted_scalars
        if eval_env[scalar] isa Missing
            error("$scalar is assigned by both logical and stochastic variables.")
        end
    end

    for (array_name, conflict_array) in pairs(conflicted_arrays)
        missing_values = ismissing.(eval_env[array_name])
        conflicts = conflict_array .& missing_values
        if any(conflicts)
            error(
                "$(array_name)[$(join(Tuple.(findall(conflicts)), ", "))] is assigned by both logical and stochastic variables.",
            )
        end
    end
end

function create_graph(model_def, eval_env, eval_module=Main)
    pass = AddVertices(model_def, eval_env, eval_module)
    analyze_block(pass, model_def)
    pass = AddEdges(pass.env, pass.g, pass.vertex_id_tracker)
    analyze_block(pass, model_def)
    return pass.g
end

function semantic_analysis(model_def, data)
    non_data_scalars, non_data_array_sizes = determine_array_sizes(model_def, data)
    conflicted_scalars, conflicted_arrays = check_repeated_assignments(
        model_def, data, non_data_array_sizes
    )
    eval_env = compute_data_transformation(
        non_data_scalars, non_data_array_sizes, model_def, data
    )
    finish_checking_repeated_assignments(conflicted_scalars, conflicted_arrays, eval_env)
    return eval_env
end

"""
Manages the allowlist of functions that can be used in @bugs macro expressions.
Only functions in this allowlist or registered via @bugs_primitive are permitted.
"""
const BUGS_ALLOWED_FUNCTIONS = Set{Symbol}()

"""
    is_function_allowed(func_name::Symbol)

Check if a function is allowed to be used in @bugs expressions.
"""
is_function_allowed(func_name::Symbol) = func_name in BUGS_ALLOWED_FUNCTIONS

"""
    validate_bugs_expression(expr, line_num)

Validate that all function calls in the expression are allowed.
Throws an error if an unregistered function is found.
"""
function validate_bugs_expression(expr, line_num)
    if expr isa Symbol || expr isa Number
        return nothing  # Base cases are fine
    elseif Meta.isexpr(expr, :call)
        func_name = expr.args[1]

        # Check for qualified function names (e.g., Base.exp, Distributions.Normal)
        if Meta.isexpr(func_name, :.)
            qualified_expr = func_name
            unqualified_name =
                if Meta.isexpr(qualified_expr, :.) && length(qualified_expr.args) >= 2
                    # For expressions like Base.exp, extract :exp
                    qualified_expr.args[2].value
                else
                    qualified_expr
                end
            error(
                "Qualified function names are not supported in @bugs. Found $(qualified_expr) at $line_num. " *
                "To use custom functions, declare them with @bugs_primitive macro. " *
                "Otherwise, use the unqualified function name `$(unqualified_name)` instead.",
            )
        elseif func_name isa Symbol && !is_function_allowed(func_name)
            error(
                "Function '$func_name' is not allowed in @bugs at $line_num. " *
                "To use custom functions, declare them with @bugs_primitive macro.",
            )
        end
        # Recursively validate arguments
        for arg in expr.args[2:end]
            validate_bugs_expression(arg, line_num)
        end
    elseif Meta.isexpr(expr, :ref)
        # Validate array indexing expressions
        for arg in expr.args
            validate_bugs_expression(arg, line_num)
        end
    elseif Meta.isexpr(expr, :block)
        # Validate block expressions
        for arg in expr.args
            if !(arg isa LineNumberNode)
                validate_bugs_expression(arg, line_num)
            end
        end
    elseif Meta.isexpr(expr, :for)
        # Validate for loop expressions
        validate_bugs_expression(expr.args[2], line_num)  # loop body
    elseif Meta.isexpr(expr, :(=))
        # For assignments, validate both LHS (in case of array indexing) and RHS
        validate_bugs_expression(expr.args[1], line_num)
        validate_bugs_expression(expr.args[2], line_num)
    end
end

"""
    compile(model_def, data[, initial_params]; skip_validation=false, adtype=nothing)

Compile the model with model definition and data. Optionally, initializations can be provided.
If initializations are not provided, values will be sampled from the prior distributions.

By default, validates that all functions in the model are in the BUGS allowlist (suitable for @bugs macro).
Set `skip_validation=true` to skip validation (for @model macro usage).

<<<<<<< HEAD
If `adtype` is provided, returns a `BUGSModelWithGradient` that supports gradient-based MCMC 
samplers like HMC/NUTS. The gradient computation is prepared during compilation for optimal performance.

# Arguments
- `model_def::Expr`: Model definition from @bugs macro
- `data::NamedTuple`: Observed data
- `initial_params::NamedTuple=NamedTuple()`: Initial parameter values (optional)
- `skip_validation::Bool=false`: Skip function validation (for @model macro)
- `eval_module::Module=@__MODULE__`: Module for evaluation
- `adtype`: AD backend specification using ADTypes. Examples:
  - `AutoReverseDiff(compile=true)` - ReverseDiff with tape compilation (fastest)
  - `AutoReverseDiff(compile=false)` - ReverseDiff without compilation
  - `AutoForwardDiff()` - ForwardDiff backend
  - `AutoZygote()` - Zygote backend
  - `AutoEnzyme()` - Enzyme backend
  - `AutoMooncake()` - Mooncake backend
  - Any other `ADTypes.AbstractADType`

# Examples
```julia
# Basic compilation
model = compile(model_def, data)

# With gradient support using ReverseDiff (recommended for most models)
model = compile(model_def, data; adtype=AutoReverseDiff(compile=true))

# Using ForwardDiff for small models
model = compile(model_def, data; adtype=AutoForwardDiff())

# Sample with NUTS
chain = AbstractMCMC.sample(model, NUTS(0.8), 1000)
```
=======
The compiled model uses `UseGraph` evaluation mode by default. To use the optimized generated
log-density function, call `set_evaluation_mode(model, UseGeneratedLogDensityFunction())`.
>>>>>>> acb8bf50
"""
function compile(
    model_def::Expr,
    data::NamedTuple,
    initial_params::NamedTuple=NamedTuple();
    skip_validation::Bool=false,
    eval_module::Module=@__MODULE__,
    adtype::Union{Nothing,ADTypes.AbstractADType,Symbol}=nothing,
)
    # Validate functions by default (for @bugs macro usage)
    # Skip validation only for @model macro
    if !skip_validation
        validate_bugs_expression(model_def, LineNumberNode(0))
    end

    data = check_input(data)
    eval_env = semantic_analysis(model_def, data)
    model_def = concretize_colon_indexing(model_def, eval_env)
    g = create_graph(model_def, eval_env, eval_module)
    nonmissing_eval_env = NamedTuple{keys(eval_env)}(
        map(
            v -> begin
                if v === missing
                    return 0.0
                elseif v isa AbstractArray
                    if eltype(v) === Missing
                        return zeros(size(v)...)
                    elseif Missing <: eltype(v)
                        return coalesce.(v, zero(nonmissingtype(eltype(v))))
                    end
                end
                return v
            end,
            values(eval_env),
        ),
    )
<<<<<<< HEAD
    base_model = BUGSModel(g, nonmissing_eval_env, model_def, data, initial_params)

    # If adtype provided, wrap with gradient capabilities
    if adtype !== nothing
        return _wrap_with_gradient(base_model, adtype)
    end

    return base_model
end

# Helper function to prepare gradient - separated to handle world age issues
function _wrap_with_gradient(base_model::Model.BUGSModel, adtype::ADTypes.AbstractADType)
    # Get initial parameters for preparation
    # Use invokelatest to handle world age issues with generated functions
    x = Base.invokelatest(getparams, base_model)

    # Prepare gradient using DifferentiationInterface
    # Use invokelatest to handle world age issues when calling logdensity during preparation
    prep = Base.invokelatest(
        DI.prepare_gradient, Model._logdensity_switched, adtype, x, DI.Constant(base_model)
    )

    return Model.BUGSModelWithGradient(adtype, prep, base_model)
=======
    return BUGSModel(g, nonmissing_eval_env, model_def, data, initial_params, true)
>>>>>>> acb8bf50
end
# function compile(
#     model_str::String,
#     data::NamedTuple,
#     initial_params::NamedTuple=NamedTuple();
#     replace_period::Bool=true,
#     no_enclosure::Bool=false,
# )
#     model_def = _bugs_string_input(model_str, replace_period, no_enclosure)
#     return compile(model_def, data, initial_params)
# end

"""
    register_bugs_function(func_name::Symbol)

Register a function to be allowed in @bugs expressions.
Used by @bugs_primitive macro.
"""
function register_bugs_function(func_name::Symbol)
    push!(BUGS_ALLOWED_FUNCTIONS, func_name)
end

"""
Helper function to generate the expression for registering a single bugs primitive
"""
function _bugs_primitive_expr(func::Symbol, esc_func)
    return quote
        local f = $esc_func
        # Check if it's callable by checking if it has methods
        if length(methods(f)) == 0
            error("@bugs_primitive: $($(QuoteNode(func))) is not callable")
        end
        # Add to the allowed functions set
        JuliaBUGS.register_bugs_function($(QuoteNode(func)))
        # Also add to JuliaBUGS module for direct access (if not already defined)
        if !isdefined(JuliaBUGS, $(QuoteNode(func)))
            Core.eval(JuliaBUGS, Expr(:const, Expr(:(=), $(QuoteNode(func)), f)))
        end
        nothing
    end
end

"""
    @bugs_primitive(func)

`@bugs_primitive` can also be used to register functions without definition.
"""
macro bugs_primitive(func::Symbol)
    return _bugs_primitive_expr(func, esc(func))
end

macro bugs_primitive(funcs::Vararg{Symbol})
    exprs = [_bugs_primitive_expr(func, esc(func)) for func in funcs]
    return Expr(:block, exprs...)
end

"""
    gen_chains

Generate a `Chains` object from the samples and statistics generated by `AbstractMCMC.sample`.
Only defined with `MCMCChains` extension.
"""
function gen_chains end

include("of_type.jl")
include("model_macro.jl")

export of

include("serialization.jl")

include("experimental/ProbabilisticGraphicalModels/ProbabilisticGraphicalModels.jl")

function __init__()
    empty!(BUGS_ALLOWED_FUNCTIONS)

    for name in names(BUGSPrimitives; all=false)
        if isdefined(BUGSPrimitives, name)
            push!(BUGS_ALLOWED_FUNCTIONS, name)
        end
    end

    for func in [
        :abs,
        :arccos,
        :arccosh,
        :arcsin,
        :arcsinh,
        :arctan,
        :arctanh,
        :cloglog,
        :cos,
        :cosh,
        :cumulative,
        :cut,
        :density,
        :deviance,
        :equals,
        :exp,
        :gammap,
        :ilogit,
        :icloglog,
        :integral,
        :log,
        :logfact,
        :loggam,
        :logit,
        :max,
        :min,
        :phi,
        :pow,
        :probit,
        :round,
        :sin,
        :sinh,
        :solution,
        :sqrt,
        :step,
        :tan,
        :tanh,
        :trunc,
        :sum,
        :mean,
    ]
        push!(BUGS_ALLOWED_FUNCTIONS, func)
    end

    # Add basic operators
    for op in [:+, :-, :*, :/, :^, :~, :>, :<, :>=, :<=, :(==), :!, :(:)]
        push!(BUGS_ALLOWED_FUNCTIONS, op)
    end
end

end<|MERGE_RESOLUTION|>--- conflicted
+++ resolved
@@ -249,8 +249,10 @@
 By default, validates that all functions in the model are in the BUGS allowlist (suitable for @bugs macro).
 Set `skip_validation=true` to skip validation (for @model macro usage).
 
-<<<<<<< HEAD
-If `adtype` is provided, returns a `BUGSModelWithGradient` that supports gradient-based MCMC 
+The compiled model uses `UseGraph` evaluation mode by default. To use the optimized generated
+log-density function, call `set_evaluation_mode(model, UseGeneratedLogDensityFunction())`.
+
+If `adtype` is provided, returns a `BUGSModelWithGradient` that supports gradient-based MCMC
 samplers like HMC/NUTS. The gradient computation is prepared during compilation for optimal performance.
 
 # Arguments
@@ -282,10 +284,6 @@
 # Sample with NUTS
 chain = AbstractMCMC.sample(model, NUTS(0.8), 1000)
 ```
-=======
-The compiled model uses `UseGraph` evaluation mode by default. To use the optimized generated
-log-density function, call `set_evaluation_mode(model, UseGeneratedLogDensityFunction())`.
->>>>>>> acb8bf50
 """
 function compile(
     model_def::Expr,
@@ -322,8 +320,7 @@
             values(eval_env),
         ),
     )
-<<<<<<< HEAD
-    base_model = BUGSModel(g, nonmissing_eval_env, model_def, data, initial_params)
+    base_model = BUGSModel(g, nonmissing_eval_env, model_def, data, initial_params, true)
 
     # If adtype provided, wrap with gradient capabilities
     if adtype !== nothing
@@ -346,9 +343,6 @@
     )
 
     return Model.BUGSModelWithGradient(adtype, prep, base_model)
-=======
-    return BUGSModel(g, nonmissing_eval_env, model_def, data, initial_params, true)
->>>>>>> acb8bf50
 end
 # function compile(
 #     model_str::String,
