--- conflicted
+++ resolved
@@ -553,13 +553,10 @@
     # Recompute mutable symbols for the new graph
     new_mutable_symbols = get_mutable_symbols(new_graph_evaluation_data)
 
-<<<<<<< HEAD
-    # Create the new model with all updated fields (without auto-marg caches yet)
-=======
     # Create the new model with all updated fields
     # Log density function is NOT generated here - it will be generated on-demand
     # when set_evaluation_mode(model, UseGeneratedLogDensityFunction()) is called
->>>>>>> acb8bf50
+    # Auto-marginalization caches are also computed on-demand when switching to UseAutoMarginalization
     kwargs = Dict{Symbol,Any}(
         :untransformed_param_length => new_untransformed_param_length,
         :transformed_param_length => new_transformed_param_length,
@@ -576,41 +573,8 @@
         kwargs[:base_model] = base_model
     end
 
-<<<<<<< HEAD
-    new_model = BUGSModel(model; kwargs...)
-
-    # Compute and attach auto-marg caches once for the new graph
-    try
-        order = JuliaBUGS.Model._compute_marginalization_order(new_model)
-        keys = JuliaBUGS.Model._precompute_minimal_cache_keys(new_model, order)
-
-        gd = new_model.graph_evaluation_data
-        gd_cached = GraphEvaluationData{
-            typeof(gd.node_function_vals),typeof(gd.loop_vars_vals)
-        }(
-            gd.sorted_nodes,
-            gd.sorted_parameters,
-            gd.is_stochastic_vals,
-            gd.is_observed_vals,
-            gd.node_function_vals,
-            gd.loop_vars_vals,
-            gd.node_types,
-            gd.is_discrete_finite_vals,
-            keys,
-            order,
-        )
-        return BUGSModel(new_model; graph_evaluation_data=gd_cached)
-    catch err
-        @warn "Failed to precompute auto-marginalization caches; falling back to graph evaluation" exception = (
-            err, catch_backtrace()
-        )
-        # Ensure the regenerated model does not stay in an inconsistent evaluation mode
-        return BangBang.setproperty!!(new_model, :evaluation_mode, UseGraph())
-    end
-=======
-    # Return model without precomputing log density function (on-demand generation)
+    # Return model without precomputing (on-demand generation for all modes)
     return BUGSModel(model; kwargs...)
->>>>>>> acb8bf50
 end
 
 # Common helper function to regenerate log density function
