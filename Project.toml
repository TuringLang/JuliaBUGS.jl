name = "JuliaBUGS"
uuid = "ba9fb4c0-828e-4473-b6a1-cd2560fee5bf"
version = "0.6.2"

[deps]
AbstractMCMC = "80f14c24-f653-4e6a-9b94-39d6b0f70001"
AbstractPPL = "7a57a42e-76ec-4ea3-a279-07e840d6d9cf"
Accessors = "7d9f7c33-5ae7-4f3b-8dc6-eff91059b697"
BangBang = "198e06fe-97b7-11e9-32a5-e1d131e6ad66"
Bijectors = "76274a88-744f-5084-9051-94815aaf08c4"
Distributions = "31c24e10-a181-5473-b8eb-7969acd0382f"
Documenter = "e30172f5-a6a5-5a46-863b-614d45cd2de4"
Graphs = "86223c79-3864-5bf0-83f7-82e725a168b6"
JSON = "682c06a0-de6a-54ab-a142-c8b1cf79cde6"
JuliaSyntax = "70703baa-626e-46a2-a12c-08ffd08c73b4"
LinearAlgebra = "37e2e46d-f89d-539d-b4ee-838fcccc9c8e"
LogDensityProblems = "6fdf6af0-433a-55f7-b3ed-c6c6e0b8df7c"
LogDensityProblemsAD = "996a588d-648d-4e1f-a8f0-a84b347e47b1"
LogExpFunctions = "2ab3a3ac-af41-5b50-aa03-7779005ae688"
MacroTools = "1914dd2f-81c6-5fcd-8719-6d5c9610ff09"
MetaGraphsNext = "fa8bd995-216d-47f1-8a91-f3b68fbeb377"
OrderedCollections = "bac558e1-5e72-5ebc-8fee-abe8a469f55d"
PDMats = "90014a1f-27ba-587c-ab20-58faa44d9150"
Random = "9a3f8284-a2c9-5f02-9a11-845980a1fd5c"
SpecialFunctions = "276daf66-3868-5448-9aa4-cd146d93841b"
StaticArrays = "90137ffa-7385-5640-81b9-e52037218182"
Statistics = "10745b16-79ce-11e8-11f9-7d13ad32a3b2"

[weakdeps]
AdvancedHMC = "0bf59076-c3b1-5ca4-86bd-e02cd72cde3d"
AdvancedMH = "5b7e9947-ddc0-4b3f-9b55-0d8042f74170"
DynamicPPL = "366bfd00-2699-11ea-058f-f148b4cae6d8"
GLMakie = "e9467ef8-e4e7-5192-8a1a-b1aee30e663a"
GraphMakie = "1ecd5474-83a3-4783-bb4f-06765db800d2"
GraphPlot = "a2cc645c-3eea-5389-862e-a155d0052231"
MCMCChains = "c7f686f2-ff18-58e9-bc7b-31028e88f75d"

[extensions]
JuliaBUGSAdvancedHMCExt = ["AdvancedHMC", "MCMCChains"]
JuliaBUGSAdvancedMHExt = ["AdvancedMH", "MCMCChains"]
JuliaBUGSDynamicPPLExt = ["DynamicPPL"]
JuliaBUGSGraphMakieExt = ["GraphMakie", "GLMakie"]
JuliaBUGSGraphPlotExt = ["GraphPlot"]
JuliaBUGSMCMCChainsExt = ["DynamicPPL", "MCMCChains"]

[compat]
ADTypes = "1.6"
AbstractMCMC = "5"
AbstractPPL = "0.8.4, 0.9"
<<<<<<< HEAD
=======
Accessors = "0.1"
>>>>>>> ff49d61c
AdvancedHMC = "0.6"
AdvancedMH = "0.8"
BangBang = "0.4.1"
Bijectors = "0.13"
Distributions = "0.23.8, 0.24, 0.25"
Documenter = "0.27, 1"
DynamicPPL = "0.25, 0.26, 0.27, 0.28, 0.29"
GLMakie = "0.10"
GraphMakie = "0.5"
GraphPlot = "0.6"
Graphs = "1"
JSON = "0.21"
JuliaSyntax = "0.4"
LinearAlgebra = "1.9"
LogDensityProblems = "2"
LogDensityProblemsAD = "1"
LogExpFunctions = "0.3"
MCMCChains = "6"
MacroTools = "0.5"
MetaGraphsNext = "0.6, 0.7"
OrderedCollections = "1"
PDMats = "0.10, 0.11"
SpecialFunctions = "2"
StaticArrays = "1.9"
Statistics = "1.9"
julia = "1.9"

[extras]
ADTypes = "47edcb42-4c32-4615-8424-f2b9edc5f35b"
AbstractMCMC = "80f14c24-f653-4e6a-9b94-39d6b0f70001"
AdvancedHMC = "0bf59076-c3b1-5ca4-86bd-e02cd72cde3d"
AdvancedMH = "5b7e9947-ddc0-4b3f-9b55-0d8042f74170"
LogDensityProblemsAD = "996a588d-648d-4e1f-a8f0-a84b347e47b1"
MCMCChains = "c7f686f2-ff18-58e9-bc7b-31028e88f75d"
ReverseDiff = "37e2e3b7-166d-5795-8a7a-e32c996b4267"
Test = "8dfed614-e22c-5e08-85e1-65c5234f0b40"

[targets]
test = ["AbstractMCMC", "ADTypes", "AdvancedHMC", "AdvancedMH", "DynamicPPL", "MCMCChains", "LogDensityProblemsAD", "ReverseDiff", "Test"]<|MERGE_RESOLUTION|>--- conflicted
+++ resolved
@@ -47,10 +47,7 @@
 ADTypes = "1.6"
 AbstractMCMC = "5"
 AbstractPPL = "0.8.4, 0.9"
-<<<<<<< HEAD
-=======
 Accessors = "0.1"
->>>>>>> ff49d61c
 AdvancedHMC = "0.6"
 AdvancedMH = "0.8"
 BangBang = "0.4.1"
