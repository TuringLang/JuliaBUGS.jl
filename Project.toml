name = "JuliaBUGS"
uuid = "ba9fb4c0-828e-4473-b6a1-cd2560fee5bf"
version = "0.9"

[deps]
AbstractMCMC = "80f14c24-f653-4e6a-9b94-39d6b0f70001"
AbstractPPL = "7a57a42e-76ec-4ea3-a279-07e840d6d9cf"
Accessors = "7d9f7c33-5ae7-4f3b-8dc6-eff91059b697"
BangBang = "198e06fe-97b7-11e9-32a5-e1d131e6ad66"
Bijectors = "76274a88-744f-5084-9051-94815aaf08c4"
Distributions = "31c24e10-a181-5473-b8eb-7969acd0382f"
Documenter = "e30172f5-a6a5-5a46-863b-614d45cd2de4"
FunctionWrappers = "069b7b12-0de2-55c6-9aab-29f3d0a68a2e"
Graphs = "86223c79-3864-5bf0-83f7-82e725a168b6"
JSON = "682c06a0-de6a-54ab-a142-c8b1cf79cde6"
JuliaSyntax = "70703baa-626e-46a2-a12c-08ffd08c73b4"
LinearAlgebra = "37e2e46d-f89d-539d-b4ee-838fcccc9c8e"
LogDensityProblems = "6fdf6af0-433a-55f7-b3ed-c6c6e0b8df7c"
LogDensityProblemsAD = "996a588d-648d-4e1f-a8f0-a84b347e47b1"
LogExpFunctions = "2ab3a3ac-af41-5b50-aa03-7779005ae688"
MacroTools = "1914dd2f-81c6-5fcd-8719-6d5c9610ff09"
MetaGraphsNext = "fa8bd995-216d-47f1-8a91-f3b68fbeb377"
OrderedCollections = "bac558e1-5e72-5ebc-8fee-abe8a469f55d"
PDMats = "90014a1f-27ba-587c-ab20-58faa44d9150"
Random = "9a3f8284-a2c9-5f02-9a11-845980a1fd5c"
Serialization = "9e88b42a-f829-5b0c-bbe9-9e923198166b"
SpecialFunctions = "276daf66-3868-5448-9aa4-cd146d93841b"
StaticArrays = "90137ffa-7385-5640-81b9-e52037218182"
Statistics = "10745b16-79ce-11e8-11f9-7d13ad32a3b2"

[weakdeps]
AdvancedHMC = "0bf59076-c3b1-5ca4-86bd-e02cd72cde3d"
AdvancedMH = "5b7e9947-ddc0-4b3f-9b55-0d8042f74170"
GLMakie = "e9467ef8-e4e7-5192-8a1a-b1aee30e663a"
GraphMakie = "1ecd5474-83a3-4783-bb4f-06765db800d2"
GraphPlot = "a2cc645c-3eea-5389-862e-a155d0052231"
MCMCChains = "c7f686f2-ff18-58e9-bc7b-31028e88f75d"

[extensions]
JuliaBUGSAdvancedHMCExt = ["AdvancedHMC", "MCMCChains"]
JuliaBUGSAdvancedMHExt = ["AdvancedMH", "MCMCChains"]
JuliaBUGSGraphMakieExt = ["GraphMakie", "GLMakie"]
JuliaBUGSGraphPlotExt = ["GraphPlot"]
JuliaBUGSMCMCChainsExt = ["MCMCChains"]

[compat]
ADTypes = "1.6"
AbstractMCMC = "5"
AbstractPPL = "0.8.4, 0.9, 0.10"
Accessors = "0.1"
AdvancedHMC = "0.6"
AdvancedMH = "0.8"
BangBang = "0.4.1"
Bijectors = "0.13, 0.14, 0.15.5"
ChainRules = "1"
Distributions = "0.23.8, 0.24, 0.25"
Documenter = "0.27, 1"
<<<<<<< HEAD
FunctionWrappers = "1.1.3"
GLMakie = "0.10"
=======
GLMakie = "0.10, 0.11"
>>>>>>> 46450d2a
GraphMakie = "0.5"
GraphPlot = "0.6"
Graphs = "1"
JSON = "0.21"
JuliaSyntax = "0.4"
LinearAlgebra = "1.10"
LogDensityProblems = "2"
LogDensityProblemsAD = "1"
LogExpFunctions = "0.3"
MCMCChains = "6"
MacroTools = "0.5"
MetaGraphsNext = "0.6, 0.7"
OrderedCollections = "1"
PDMats = "0.10, 0.11"
Serialization = "1.10"
SpecialFunctions = "2"
StaticArrays = "1.9"
Statistics = "1.10"
julia = "1.10.8"

[extras]
ADTypes = "47edcb42-4c32-4615-8424-f2b9edc5f35b"
AbstractMCMC = "80f14c24-f653-4e6a-9b94-39d6b0f70001"
AdvancedHMC = "0bf59076-c3b1-5ca4-86bd-e02cd72cde3d"
AdvancedMH = "5b7e9947-ddc0-4b3f-9b55-0d8042f74170"
ChainRules = "082447d4-558c-5d27-93f4-14fc19e9eca2"
LogDensityProblemsAD = "996a588d-648d-4e1f-a8f0-a84b347e47b1"
MCMCChains = "c7f686f2-ff18-58e9-bc7b-31028e88f75d"
ReverseDiff = "37e2e3b7-166d-5795-8a7a-e32c996b4267"
Test = "8dfed614-e22c-5e08-85e1-65c5234f0b40"

[targets]
test = ["AbstractMCMC", "ADTypes", "AdvancedHMC", "AdvancedMH", "ChainRules", "MCMCChains", "LogDensityProblemsAD", "ReverseDiff", "Test"]<|MERGE_RESOLUTION|>--- conflicted
+++ resolved
@@ -55,12 +55,8 @@
 ChainRules = "1"
 Distributions = "0.23.8, 0.24, 0.25"
 Documenter = "0.27, 1"
-<<<<<<< HEAD
 FunctionWrappers = "1.1.3"
-GLMakie = "0.10"
-=======
 GLMakie = "0.10, 0.11"
->>>>>>> 46450d2a
 GraphMakie = "0.5"
 GraphPlot = "0.6"
 Graphs = "1"
